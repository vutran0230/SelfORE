--- conflicted
+++ resolved
@@ -1,10 +1,3 @@
-<<<<<<< HEAD
-class AdaptiveClustering:
-    def __init__(self, n_clusters):
-        self._labels = []
-
-    def fit(self, X):
-=======
 import torch
 import torch.nn as nn
 from torch.nn import Parameter
@@ -150,5 +143,4 @@
             print("#Epoch %3d: Loss: %.4f" % (
                 epoch+1, train_loss / num))
         self.labels_ = np.array(y_pred_last)
->>>>>>> d0fa6fdf
         return self